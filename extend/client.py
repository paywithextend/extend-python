import base64
from typing import Optional, Dict, Any

import httpx

from .config import config


class APIClient:
    """Client for interacting with the Extend API.

    Args:
        api_key (str): Your Extend API key
        api_secret (str): Your Extend API secret
        
    Example:
        ```python
        client = ExtendAPI(api_key="your_key", api_secret="your_secret")
        cards = await client.get_virtual_cards()
        ```
    """
<<<<<<< HEAD
    BASE_URL = "https://apiv2-stage.paywithextend.com"
=======
    BASE_URL = "https://apiv2.paywithextend.com"
    API_VERSION = "application/vnd.paywithextend.v2021-03-12+json"
>>>>>>> ff833ddd

    _shared_instance: Optional["APIClient"] = None

    def __init__(self, api_key: str, api_secret: str):
        """Initialize the Extend API client.
        
        Args:
            api_key (str): Your Extend API key
            api_secret (str): Your Extend API secret
        """
        auth_value = base64.b64encode(f"{api_key}:{api_secret}".encode()).decode()
        self.headers = {
            "x-extend-api-key": api_key,
            "Authorization": f"Basic {auth_value}",
            "Accept": config.API_VERSION
        }

    @classmethod
    def shared_instance(cls, api_key: Optional[str] = None, api_secret: Optional[str] = None) -> "APIClient":
        """
        Returns a singleton instance of APIClient. On first call, you must provide both
        api_key and api_secret. Subsequent calls return the same instance.
        """
        if cls._shared_instance is None:
            if api_key is None or api_secret is None:
                raise ValueError("API key and API secret must be provided on the first call to global_instance.")
            cls._global_instance = cls(api_key, api_secret)
        return cls._global_instance

    # ----------------------------------------
    # HTTP Methods
    # ----------------------------------------

    async def get(self, url: str, params: Optional[Dict] = None) -> Any:
        """Make a GET request to the Extend API.
        
        Args:
            url (str): The API endpoint path (e.g., "/virtualcards")
            params (Optional[Dict]): Query parameters to include in the request
            
        Returns:
            The JSON response from the API
            
        Raises:
            httpx.HTTPError: If the request fails
            ValueError: If the response is not valid JSON
        """
        async with httpx.AsyncClient() as client:
            response = await client.get(
                self.build_full_url(url),
                headers=self.headers,
                params=params,
                timeout=httpx.Timeout(30)
            )
            response.raise_for_status()
            return response.json()

    async def post(self, url: str, data: Dict) -> Any:
        """Make a POST request to the Extend API.
        
        Args:
            url (str): The API endpoint path (e.g., "/virtualcards")
            data (Dict): The JSON payload to send in the request body
            
        Returns:
            The JSON response from the API
            
        Raises:
            httpx.HTTPError: If the request fails
            ValueError: If the response is not valid JSON
        """
        async with httpx.AsyncClient() as client:
            response = await client.post(
                self.build_full_url(url),
                headers=self.headers,
                json=data,
                timeout=httpx.Timeout(30)
            )
            response.raise_for_status()
            return response.json()

    async def put(self, url: str, data: Dict) -> Any:
        """Make a PUT request to the Extend API.
        
        Args:
            url (str): The API endpoint path (e.g., "/virtualcards/{card_id}")
            data (Dict): The JSON payload to send in the request body
            
        Returns:
            The JSON response from the API
            
        Raises:
            httpx.HTTPError: If the request fails
            ValueError: If the response is not valid JSON
        """
        async with httpx.AsyncClient() as client:
            response = await client.put(
                self.build_full_url(url),
                headers=self.headers,
                json=data,
                timeout=httpx.Timeout(30)
            )
            response.raise_for_status()
            return response.json()

    def build_full_url(self, url: Optional[str]):
        return f"{self.BASE_URL}{url or ''}"<|MERGE_RESOLUTION|>--- conflicted
+++ resolved
@@ -3,7 +3,7 @@
 
 import httpx
 
-from .config import config
+from .config import API_HOST, API_VERSION
 
 
 class APIClient:
@@ -19,12 +19,6 @@
         cards = await client.get_virtual_cards()
         ```
     """
-<<<<<<< HEAD
-    BASE_URL = "https://apiv2-stage.paywithextend.com"
-=======
-    BASE_URL = "https://apiv2.paywithextend.com"
-    API_VERSION = "application/vnd.paywithextend.v2021-03-12+json"
->>>>>>> ff833ddd
 
     _shared_instance: Optional["APIClient"] = None
 
@@ -39,7 +33,7 @@
         self.headers = {
             "x-extend-api-key": api_key,
             "Authorization": f"Basic {auth_value}",
-            "Accept": config.API_VERSION
+            "Accept": API_VERSION
         }
 
     @classmethod
@@ -131,4 +125,4 @@
             return response.json()
 
     def build_full_url(self, url: Optional[str]):
-        return f"{self.BASE_URL}{url or ''}"+        return f"https://{API_HOST}{url or ''}"